--- conflicted
+++ resolved
@@ -175,11 +175,7 @@
           fundBox = mySubscription
         }else{
           fundBox = (
-<<<<<<< HEAD
-            <div>
-=======
             <div style={{padding:20,background:"rgba(0,0,0,0.6)"}}>
->>>>>>> e984c436
               <h3 className="mb-4 text-center">Fund This Grant:</h3>
 
               <div className="field is-horizontal">
@@ -220,11 +216,7 @@
                 </div>
               </div>
 
-<<<<<<< HEAD
               <div className="field is-horizontal mb-4">
-=======
-              <div className="field is-horizontal mb-3">
->>>>>>> e984c436
                 <div className="field-label">
                   <label className="label">Email:</label>
                 </div>
@@ -234,7 +226,6 @@
                   />
                   <p className="help">(optional)</p>
                 </div>
-<<<<<<< HEAD
               </div>
 
               <div className="field is-horizontal mb-3">
@@ -259,24 +250,6 @@
           <div style={{padding:20,background:"rgba(0,0,0,0.6)"}}>
               {fundBox}
               {allSubscriptions}
-=======
-              </div>
-              <div className="text-right">
-                <button onClick={()=>{
-                    this.props.sendSubscription()
-                  }}>
-                  Sign
-                </button>
-              </div>
-            </div>
-          )
-        }
-
-        funding = (
-          <div style={{position:"fixed",right:-2,top:100,width:450,padding:20,border:"1px solid #666666",backgroundColor:"#222222"}}>
-            {fundBox}
-            {allSubscriptions}
->>>>>>> e984c436
           </div>
         )
       }
