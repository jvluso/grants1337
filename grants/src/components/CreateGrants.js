--- conflicted
+++ resolved
@@ -163,14 +163,10 @@
               <label className="label">Contract:</label>
             </div>
             <div className="field-body">
-<<<<<<< HEAD
               <div className="mb-2">
                 {deployedContract}
               </div>
               <p className="help">Deploy the grant contract.</p>
-=======
-              {deployedContract}
->>>>>>> fdc44679
             </div>
           </div>
 
