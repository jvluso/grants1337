import React, { Component } from 'react';
import { BrowserRouter as Router, Route, Link } from "react-router-dom";
import { Metamask, Gas, ContractLoader, Transactions, Button, Scaler } from "dapparatus"
import Web3 from 'web3';
import './App.css';

import Home from './components/Home';
import GrantsList from './components/GrantsList';
import CreateGrants from './components/CreateGrants';
import GrantDetails from './components/GrantDetails';

class App extends Component {
  constructor(props) {
    super(props)
    this.state = {
      web3: false,
      account: false,
      gwei: 4,
    }
  }
  render() {
    let {web3,account,contracts,tx,gwei,block,avgBlockTime,etherscan} = this.state
    console.log(this.state)
    let connectedDisplay = []
    if(web3){
      connectedDisplay.push(
       <Gas
         key="Gas"
         onUpdate={(state)=>{
           console.log("Gas price update:",state)
           this.setState(state,()=>{
             console.log("GWEI set:",this.state)
           })
         }}
       />
      )
      connectedDisplay.push(
        <ContractLoader
         key="ContractLoader"
         config={{DEBUG:true}}
         web3={web3}
         require={path => {return require(`${__dirname}/${path}`)}}
         onReady={(contracts,customLoader)=>{
           console.log("contracts loaded",contracts)
           this.setState({contractLink:contracts.Subscription._address,contracts:contracts,customContractLoader:customLoader},async ()=>{
             console.log("Contracts Are Ready:",this.state.contracts)
           })
         }}
        />
      )
      connectedDisplay.push(
        <Transactions
          key="Transactions"
          config={{DEBUG:true}}
          account={account}
          gwei={gwei}
          web3={web3}
          block={block}
          avgBlockTime={avgBlockTime}
          etherscan={etherscan}
          onReady={(state)=>{
            console.log("Transactions component is ready:",state)
            this.setState(state)
          }}
          onReceipt={(transaction,receipt)=>{
            // this is one way to get the deployed contract address, but instead I'll switch
            //  to a more straight forward callback system above
            console.log("Transaction Receipt",transaction,receipt)
          }}
        />
      )
    }
    return (
      <Router>
        <div className="wrapper">
          <Metamask
            config={{
              requiredNetwork:['Unknown','Rinkeby','Mainnet'],
              boxStyle: {
                paddingRight:75,
                marginTop:0,
                paddingTop:10,
                zIndex:10,
                textAlign:"right",
                width:300,
              }
            }}
            onUpdate={(state)=>{
             console.log("metamask state update:",state)
             if(state.web3Provider) {
               state.web3 = new Web3(state.web3Provider)
               this.setState(state)
             }
            }}
          />
          {connectedDisplay}

<<<<<<< HEAD
      <ul className="nav">
        <li><Link to="/">Home</Link></li>
        <li><Link to="/list">Fund A Grant</Link></li>
        <li><Link to="/create">Create A Grant</Link></li>
        <li><Link to="/view/1">Grant Details</Link></li>
      </ul>

      <Route exact path="/" component={Home} />
      <Route path="/list" component={GrantsList} />
      <Route path="/create" component={CreateGrants} />
      <Route path="/view/:id" component={GrantDetails} />
    </div>
  </Router>
)
=======
          <ul className="nav">
            <li><Link to="/">Home</Link></li>
            <li><Link to="/list">Fund A Grant</Link></li>
            <li><Link to="/create">Create A Grant</Link></li>
            <li><Link to="/details">Grant Details</Link></li>
          </ul>

          <Route exact path="/" component={Home} />
          <Route exact path="/list" component={GrantsList} />
          <Route exact path="/create" component={CreateGrants} />
          <Route exact path="/details" component={GrantDetails} />
        </div>
      </Router>
    )
  }
}
>>>>>>> 64f0ad7f

export default App;<|MERGE_RESOLUTION|>--- conflicted
+++ resolved
@@ -95,38 +95,21 @@
           />
           {connectedDisplay}
 
-<<<<<<< HEAD
-      <ul className="nav">
-        <li><Link to="/">Home</Link></li>
-        <li><Link to="/list">Fund A Grant</Link></li>
-        <li><Link to="/create">Create A Grant</Link></li>
-        <li><Link to="/view/1">Grant Details</Link></li>
-      </ul>
-
-      <Route exact path="/" component={Home} />
-      <Route path="/list" component={GrantsList} />
-      <Route path="/create" component={CreateGrants} />
-      <Route path="/view/:id" component={GrantDetails} />
-    </div>
-  </Router>
-)
-=======
           <ul className="nav">
             <li><Link to="/">Home</Link></li>
             <li><Link to="/list">Fund A Grant</Link></li>
             <li><Link to="/create">Create A Grant</Link></li>
-            <li><Link to="/details">Grant Details</Link></li>
+            <li><Link to="/view/1">Grant Details</Link></li>
           </ul>
 
           <Route exact path="/" component={Home} />
-          <Route exact path="/list" component={GrantsList} />
-          <Route exact path="/create" component={CreateGrants} />
-          <Route exact path="/details" component={GrantDetails} />
+          <Route path="/list" component={GrantsList} />
+          <Route path="/create" component={CreateGrants} />
+          <Route path="/view/:id" component={GrantDetails} />
         </div>
       </Router>
     )
   }
 }
->>>>>>> 64f0ad7f
 
 export default App;