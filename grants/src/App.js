--- conflicted
+++ resolved
@@ -13,12 +13,6 @@
 import CreateGrants from './components/CreateGrants';
 import GrantDetails from './components/GrantDetails';
 
-<<<<<<< HEAD
-let backendUrl = "http://localhost:10003/"
-if(window.location.href.indexOf("tokensubscription.com")>=0 || window.location.href.indexOf("ethgrants.com")>=0 )
-{
-  backendUrl = "https://relay.tokensubscription.com/"
-=======
 
 let backendUrl = ""
 let setBackendUrl = (network)=>{
@@ -30,7 +24,7 @@
   {
     backendUrl = "https://relay.tokensubscription.com/"
   }
->>>>>>> fed8a8e9
+
 }
 
 class App extends Component {
