--- conflicted
+++ resolved
@@ -38,92 +38,96 @@
   async deploySubscription(toAddress,tokenName,tokenAmount,timeType,timeAmount,gasPrice,email) {
     let {web3,tx,contracts} = this.state
 
-    //requiredToAddress,requiredTokenAddress,requiredTokenAmount,requiredPeriodSeconds,requiredGasPrice
-    let requiredToAddress = "0x0000000000000000000000000000000000000000"
-    if(toAddress){
-      requiredToAddress = toAddress
+    if(!web3){
+      alert("Please install and unlock web3. (MetaMask, Trust, etc)")
+    }else{
+
+      //requiredToAddress,requiredTokenAddress,requiredTokenAmount,requiredPeriodSeconds,requiredGasPrice
+      let requiredToAddress = "0x0000000000000000000000000000000000000000"
+      if(toAddress){
+        requiredToAddress = toAddress
+      }
+
+      let foundToken
+      let requiredTokenAddress = "0x0000000000000000000000000000000000000000"
+      if(tokenName){
+        //translate tokenName to tokenAddress
+        for(let i = 0; i < this.state.coins.length; i++){
+          if(tokenName == this.state.coins[i].address){
+            requiredTokenAddress = this.state.coins[i].address
+            foundToken = this.state.coins[i]
+          }
+        }
+      }
+
+      let requiredPeriodSeconds=0
+      if(timeAmount){
+        //translate timeAmount&timeType to requiredPeriodSeconds
+        let periodSeconds = timeAmount;
+        if(timeType=="minutes"){
+          periodSeconds*=60
+        }else if(timeType=="hours"){
+          periodSeconds*=3600
+        }else if(timeType=="days"){
+          periodSeconds*=86400
+        }else if(timeType=="months"){
+          periodSeconds*=2592000
+        }
+        if(periodSeconds){
+          requiredPeriodSeconds=periodSeconds
+        }
+      }
+
+      let requiredTokenAmount=0
+      let requiredGasPrice=0
+      if(tokenAmount && foundToken){
+        //don't forget decimals.. you do a number * (10**##DECIMALS##)
+        requiredTokenAmount = tokenAmount * (10**foundToken.decimals)
+        if(gasPrice && foundToken){
+          //don't forget decimals.. you do a number * (10**##DECIMALS##)
+          requiredGasPrice = gasPrice * (10**foundToken.decimals)
+          requiredTokenAmount -= requiredGasPrice
+        }
+      }
+
+
+      console.log("we can guess what the contract address is going to be, this let's us get the UI going without it being deployed yet...")
+      let txCount = await this.state.web3.eth.getTransactionCount(this.state.account,'pending')
+      let deployingAddress = "0x"+this.state.web3.utils.keccak256(RLP.encode([this.state.account,txCount])).substr(26)
+      this.setState({deployingAddress:deployingAddress})
+
+      console.log("Deploying Subscription Contract...")
+      let code = require("./contracts/Subscription.bytecode.js")
+
+      let args = [
+        requiredToAddress,
+        requiredTokenAddress,
+        web3.utils.toTwosComplement(requiredTokenAmount),
+        web3.utils.toTwosComplement(requiredPeriodSeconds),
+        web3.utils.toTwosComplement(requiredGasPrice)
+      ]
+
+      console.log("ARGS",args)
+
+      tx(contracts.Subscription._contract.deploy({data:code,arguments:args}),1000000,(receipt)=>{
+        console.log("~~~~~~ DEPLOY FROM DAPPARATUS:",receipt)
+        if(receipt.contractAddress){
+          console.log("CONTRACT DEPLOYED:",receipt.contractAddress)
+          this.setState({deployedAddress:receipt.contractAddress})
+        }
+      })
+
+      axios.post(backendUrl+'deploysub',{arguments:args,email:email,deployingAddress:deployingAddress}, {
+        headers: {
+            'Content-Type': 'application/json',
+        }
+      }).then((response)=>{
+        console.log("SAVED INFO",response.data)
+      })
+      .catch((error)=>{
+        console.log(error);
+      });
     }
-
-    let foundToken
-    let requiredTokenAddress = "0x0000000000000000000000000000000000000000"
-    if(tokenName){
-      //translate tokenName to tokenAddress
-      for(let i = 0; i < this.state.coins.length; i++){
-        if(tokenName == this.state.coins[i].address){
-          requiredTokenAddress = this.state.coins[i].address
-          foundToken = this.state.coins[i]
-        }
-      }
-    }
-
-    let requiredPeriodSeconds=0
-    if(timeAmount){
-      //translate timeAmount&timeType to requiredPeriodSeconds
-      let periodSeconds = timeAmount;
-      if(timeType=="minutes"){
-        periodSeconds*=60
-      }else if(timeType=="hours"){
-        periodSeconds*=3600
-      }else if(timeType=="days"){
-        periodSeconds*=86400
-      }else if(timeType=="months"){
-        periodSeconds*=2592000
-      }
-      if(periodSeconds){
-        requiredPeriodSeconds=periodSeconds
-      }
-    }
-
-    let requiredTokenAmount=0
-    let requiredGasPrice=0
-    if(tokenAmount && foundToken){
-      //don't forget decimals.. you do a number * (10**##DECIMALS##)
-      requiredTokenAmount = tokenAmount * (10**foundToken.decimals)
-      if(gasPrice && foundToken){
-        //don't forget decimals.. you do a number * (10**##DECIMALS##)
-        requiredGasPrice = gasPrice * (10**foundToken.decimals)
-        requiredTokenAmount -= requiredGasPrice
-      }
-    }
-
-
-    console.log("we can guess what the contract address is going to be, this let's us get the UI going without it being deployed yet...")
-    let txCount = await this.state.web3.eth.getTransactionCount(this.state.account,'pending')
-    let deployingAddress = "0x"+this.state.web3.utils.keccak256(RLP.encode([this.state.account,txCount])).substr(26)
-    this.setState({deployingAddress:deployingAddress})
-
-    console.log("Deploying Subscription Contract...")
-    let code = require("./contracts/Subscription.bytecode.js")
-
-    let args = [
-      requiredToAddress,
-      requiredTokenAddress,
-      web3.utils.toTwosComplement(requiredTokenAmount),
-      web3.utils.toTwosComplement(requiredPeriodSeconds),
-      web3.utils.toTwosComplement(requiredGasPrice)
-    ]
-
-    console.log("ARGS",args)
-
-    tx(contracts.Subscription._contract.deploy({data:code,arguments:args}),1000000,(receipt)=>{
-      console.log("~~~~~~ DEPLOY FROM DAPPARATUS:",receipt)
-      if(receipt.contractAddress){
-        console.log("CONTRACT DEPLOYED:",receipt.contractAddress)
-        this.setState({deployedAddress:receipt.contractAddress})
-      }
-    })
-
-    axios.post(backendUrl+'deploysub',{arguments:args,email:email,deployingAddress:deployingAddress}, {
-      headers: {
-          'Content-Type': 'application/json',
-      }
-    }).then((response)=>{
-      console.log("SAVED INFO",response.data)
-    })
-    .catch((error)=>{
-      console.log(error);
-    });
-
   }
 
   handleInput(e){
@@ -222,15 +226,10 @@
 
           <Route exact path="/" component={Home} />
           <Route path="/list" render={(props) => <GrantsList {...props} backendUrl={backendUrl} />} />
-<<<<<<< HEAD
-          <Route path="/create" component={(props) => <CreateGrants {...props} deploySubscription={this.deploySubscription.bind(this)} />} />
-          <Route path="/view/:id" component={(props) => <GrantDetails {...props} backendUrl={backendUrl} />} />
-=======
           <Route path="/create" render={(props) => {
             return <CreateGrants {...props} {...this.state} handleInput={this.handleInput} deploySubscription={this.deploySubscription} />
           }} />
           <Route path="/view/:id" render={(props) => <GrantDetails {...props} backendUrl={backendUrl} />} />
->>>>>>> de92828c
         </div>
       </Router>
     )
