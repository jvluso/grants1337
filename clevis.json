{
  "provider": "http://localhost:8545",
<<<<<<< HEAD
  "gasprice": 6.8,
  "ethprice": 226.65478003,
=======
  "gasprice": 8.1,
  "ethprice": 204.7819708,
>>>>>>> 409679cb
  "deploygas": 5500000,
  "xfergas": 1300000,
  "DEBUG": true,
  "USE_INFURA": false,
  "ROOT_FOLDER": "/Users/austingriffith/tokensubscription.com",
  "CRA_FOLDER": "./src",
  "TESTS_FOLDER": "tests",
  "CONTRACTS_FOLDER": "."
}<|MERGE_RESOLUTION|>--- conflicted
+++ resolved
@@ -1,12 +1,7 @@
 {
   "provider": "http://localhost:8545",
-<<<<<<< HEAD
-  "gasprice": 6.8,
-  "ethprice": 226.65478003,
-=======
   "gasprice": 8.1,
   "ethprice": 204.7819708,
->>>>>>> 409679cb
   "deploygas": 5500000,
   "xfergas": 1300000,
   "DEBUG": true,
