pragma solidity ^0.4.24;

/*
  Super Simple Token Subscriptions - https://tokensubscription.com

  //// Breakin’ Through @ University of Wyoming ////

  Austin Thomas Griffith - https://austingriffith.com

  Building on previous works:
    https://github.com/austintgriffith/token-subscription
    https://gist.github.com/androolloyd/0a62ef48887be00a5eff5c17f2be849a
    https://media.consensys.net/subscription-services-on-the-blockchain-erc-948-6ef64b083a36
    https://medium.com/gitcoin/technical-deep-dive-architecture-choices-for-subscriptions-on-the-blockchain-erc948-5fae89cabc7a
    https://github.com/ethereum/EIPs/pull/1337
    https://github.com/ethereum/EIPs/blob/master/EIPS/eip-1077.md
    https://github.com/gnosis/safe-contracts

  Earlier Meta Transaction Demo:
    https://github.com/austintgriffith/bouncer-proxy

  Huge thanks, as always, to OpenZeppelin for the rad contracts:
 */



/**
 * @title Elliptic curve signature operations
 * @dev Based on https://gist.github.com/axic/5b33912c6f61ae6fd96d6c4a47afde6d
 * TODO Remove this library once solidity supports passing a signature to ecrecover.
 * See https://github.com/ethereum/solidity/issues/864
 */

library ECDSA {

  /**
   * @dev Recover signer address from a message by using their signature
   * @param hash bytes32 message, the hash is the signed message. What is recovered is the signer address.
   * @param signature bytes signature, the signature is generated using web3.eth.sign()
   */
  function recover(bytes32 hash, bytes signature)
    internal
    pure
    returns (address)
  {
    bytes32 r;
    bytes32 s;
    uint8 v;

    // Check the signature length
    if (signature.length != 65) {
      return (address(0));
    }

    // Divide the signature in r, s and v variables
    // ecrecover takes the signature parameters, and the only way to get them
    // currently is to use assembly.
    // solium-disable-next-line security/no-inline-assembly
    assembly {
      r := mload(add(signature, 32))
      s := mload(add(signature, 64))
      v := byte(0, mload(add(signature, 96)))
    }

    // Version of signature should be 27 or 28, but 0 and 1 are also possible versions
    if (v < 27) {
      v += 27;
    }

    // If the version is correct return the signer address
    if (v != 27 && v != 28) {
      return (address(0));
    } else {
      // solium-disable-next-line arg-overflow
      return ecrecover(hash, v, r, s);
    }
  }

  /**
   * toEthSignedMessageHash
   * @dev prefix a bytes32 value with "\x19Ethereum Signed Message:"
   * and hash the result
   */
  function toEthSignedMessageHash(bytes32 hash)
    internal
    pure
    returns (bytes32)
  {
    // 32 is the length in bytes of hash,
    // enforced by the type signature above
    return keccak256(
      abi.encodePacked("\x19Ethereum Signed Message:\n32", hash)
    );
  }
}



/**
 * @title SafeMath
 * @dev Math operations with safety checks that revert on error
 */
library SafeMath {

  /**
  * @dev Multiplies two numbers, reverts on overflow.
  */
  function mul(uint256 a, uint256 b) internal pure returns (uint256) {
    // Gas optimization: this is cheaper than requiring 'a' not being zero, but the
    // benefit is lost if 'b' is also tested.
    // See: https://github.com/OpenZeppelin/openzeppelin-solidity/pull/522
    if (a == 0) {
      return 0;
    }

    uint256 c = a * b;
    require(c / a == b);

    return c;
  }

  /**
  * @dev Integer division of two numbers truncating the quotient, reverts on division by zero.
  */
  function div(uint256 a, uint256 b) internal pure returns (uint256) {
    require(b > 0); // Solidity only automatically asserts when dividing by 0
    uint256 c = a / b;
    // assert(a == b * c + a % b); // There is no case in which this doesn't hold

    return c;
  }

  /**
  * @dev Subtracts two numbers, reverts on overflow (i.e. if subtrahend is greater than minuend).
  */
  function sub(uint256 a, uint256 b) internal pure returns (uint256) {
    require(b <= a);
    uint256 c = a - b;

    return c;
  }

  /**
  * @dev Adds two numbers, reverts on overflow.
  */
  function add(uint256 a, uint256 b) internal pure returns (uint256) {
    uint256 c = a + b;
    require(c >= a);

    return c;
  }

  /**
  * @dev Divides two numbers and returns the remainder (unsigned integer modulo),
  * reverts when dividing by zero.
  */
  function mod(uint256 a, uint256 b) internal pure returns (uint256) {
    require(b != 0);
    return a % b;
  }
}




/**
 * @title ERC20 interface
 * @dev see https://github.com/ethereum/EIPs/issues/20
 */
interface IERC20 {
  function totalSupply() external view returns (uint256);

  function balanceOf(address who) external view returns (uint256);

  function allowance(address owner, address spender)
    external view returns (uint256);

  function transfer(address to, uint256 value) external returns (bool);

  function approve(address spender, uint256 value)
    external returns (bool);

  function transferFrom(address from, address to, uint256 value)
    external returns (bool);

  event Transfer(
    address indexed from,
    address indexed to,
    uint256 value
  );

  event Approval(
    address indexed owner,
    address indexed spender,
    uint256 value
  );
}



/**
 * @title Standard ERC20 token
 *
 * @dev Implementation of the basic standard token.
 * https://github.com/ethereum/EIPs/blob/master/EIPS/eip-20.md
 * Originally based on code by FirstBlood: https://github.com/Firstbloodio/token/blob/master/smart_contract/FirstBloodToken.sol
 */
contract ERC20 is IERC20 {
  using SafeMath for uint256;

  mapping (address => uint256) private _balances;

  mapping (address => mapping (address => uint256)) private _allowed;

  uint256 private _totalSupply;

  /**
  * @dev Total number of tokens in existence
  */
  function totalSupply() public view returns (uint256) {
    return _totalSupply;
  }

  /**
  * @dev Gets the balance of the specified address.
  * @param owner The address to query the the balance of.
  * @return An uint256 representing the amount owned by the passed address.
  */
  function balanceOf(address owner) public view returns (uint256) {
    return _balances[owner];
  }

  /**
   * @dev Function to check the amount of tokens that an owner allowed to a spender.
   * @param owner address The address which owns the funds.
   * @param spender address The address which will spend the funds.
   * @return A uint256 specifying the amount of tokens still available for the spender.
   */
  function allowance(
    address owner,
    address spender
   )
    public
    view
    returns (uint256)
  {
    return _allowed[owner][spender];
  }

  /**
  * @dev Transfer token for a specified address
  * @param to The address to transfer to.
  * @param value The amount to be transferred.
  */
  function transfer(address to, uint256 value) public returns (bool) {
    require(value <= _balances[msg.sender]);
    require(to != address(0));

    _balances[msg.sender] = _balances[msg.sender].sub(value);
    _balances[to] = _balances[to].add(value);
    emit Transfer(msg.sender, to, value);
    return true;
  }

  /**
   * @dev Approve the passed address to spend the specified amount of tokens on behalf of msg.sender.
   * Beware that changing an allowance with this method brings the risk that someone may use both the old
   * and the new allowance by unfortunate transaction ordering. One possible solution to mitigate this
   * race condition is to first reduce the spender's allowance to 0 and set the desired value afterwards:
   * https://github.com/ethereum/EIPs/issues/20#issuecomment-263524729
   * @param spender The address which will spend the funds.
   * @param value The amount of tokens to be spent.
   */
  function approve(address spender, uint256 value) public returns (bool) {
    require(spender != address(0));

    _allowed[msg.sender][spender] = value;
    emit Approval(msg.sender, spender, value);
    return true;
  }

  /**
   * @dev Transfer tokens from one address to another
   * @param from address The address which you want to send tokens from
   * @param to address The address which you want to transfer to
   * @param value uint256 the amount of tokens to be transferred
   */
  function transferFrom(
    address from,
    address to,
    uint256 value
  )
    public
    returns (bool)
  {
    require(value <= _balances[from]);
    require(value <= _allowed[from][msg.sender]);
    require(to != address(0));

    _balances[from] = _balances[from].sub(value);
    _balances[to] = _balances[to].add(value);
    _allowed[from][msg.sender] = _allowed[from][msg.sender].sub(value);
    emit Transfer(from, to, value);
    return true;
  }

  /**
   * @dev Increase the amount of tokens that an owner allowed to a spender.
   * approve should be called when allowed_[_spender] == 0. To increment
   * allowed value is better to use this function to avoid 2 calls (and wait until
   * the first transaction is mined)
   * From MonolithDAO Token.sol
   * @param spender The address which will spend the funds.
   * @param addedValue The amount of tokens to increase the allowance by.
   */
  function increaseAllowance(
    address spender,
    uint256 addedValue
  )
    public
    returns (bool)
  {
    require(spender != address(0));

    _allowed[msg.sender][spender] = (
      _allowed[msg.sender][spender].add(addedValue));
    emit Approval(msg.sender, spender, _allowed[msg.sender][spender]);
    return true;
  }

  /**
   * @dev Decrease the amount of tokens that an owner allowed to a spender.
   * approve should be called when allowed_[_spender] == 0. To decrement
   * allowed value is better to use this function to avoid 2 calls (and wait until
   * the first transaction is mined)
   * From MonolithDAO Token.sol
   * @param spender The address which will spend the funds.
   * @param subtractedValue The amount of tokens to decrease the allowance by.
   */
  function decreaseAllowance(
    address spender,
    uint256 subtractedValue
  )
    public
    returns (bool)
  {
    require(spender != address(0));

    _allowed[msg.sender][spender] = (
      _allowed[msg.sender][spender].sub(subtractedValue));
    emit Approval(msg.sender, spender, _allowed[msg.sender][spender]);
    return true;
  }

  /**
   * @dev Internal function that mints an amount of the token and assigns it to
   * an account. This encapsulates the modification of balances such that the
   * proper events are emitted.
   * @param account The account that will receive the created tokens.
   * @param amount The amount that will be created.
   */
  function _mint(address account, uint256 amount) internal {
    require(account != 0);
    _totalSupply = _totalSupply.add(amount);
    _balances[account] = _balances[account].add(amount);
    emit Transfer(address(0), account, amount);
  }

  /**
   * @dev Internal function that burns an amount of the token of a given
   * account.
   * @param account The account whose tokens will be burnt.
   * @param amount The amount that will be burnt.
   */
  function _burn(address account, uint256 amount) internal {
    require(account != 0);
    require(amount <= _balances[account]);

    _totalSupply = _totalSupply.sub(amount);
    _balances[account] = _balances[account].sub(amount);
    emit Transfer(account, address(0), amount);
  }

  /**
   * @dev Internal function that burns an amount of the token of a given
   * account, deducting from the sender's allowance for said account. Uses the
   * internal burn function.
   * @param account The account whose tokens will be burnt.
   * @param amount The amount that will be burnt.
   */
  function _burnFrom(address account, uint256 amount) internal {
    require(amount <= _allowed[account][msg.sender]);

    // Should https://github.com/OpenZeppelin/zeppelin-solidity/issues/707 be accepted,
    // this function needs to emit an event with the updated approval.
    _allowed[account][msg.sender] = _allowed[account][msg.sender].sub(
      amount);
    _burn(account, amount);
  }
}



contract Subscription {
    using ECDSA for bytes32;
    using SafeMath for uint256;

    //who deploys the contract
    address public author;

    // the publisher may optionally deploy requirements for the subscription
    // so only meta transactions that match the requirements can be relayed
    address public requiredToAddress;
    address public requiredTokenAddress;
    uint256 public requiredTokenAmount;
    uint256 public requiredPeriodSeconds;
    uint256 public requiredGasPrice;

    // similar to a nonce that avoids replay attacks this allows a single execution
    // every x seconds for a given subscription
    // subscriptionHash  => next valid block number
    mapping(bytes32 => uint256) public nextValidTimestamp;

    //we'll use a nonce for each from but because transactions can go through
    //multiple times, we allow anything but users can use this as a signal for
    //uniqueness
    mapping(address => uint256) public extraNonce;

    event ExecuteSubscription(
        address indexed from, //the subscriber
        address indexed to, //the publisher
        address tokenAddress, //the token address paid to the publisher
        uint256 tokenAmount, //the token amount paid to the publisher
        uint256 periodSeconds, //the period in seconds between payments
        uint256 gasPrice, //the amount of tokens to pay relayer (0 for free)
        uint256 nonce // to allow multiple subscriptions with the same parameters
    );

    event CancelSubscription(
        address indexed from, //the subscriber
        address indexed to, //the publisher
        address tokenAddress, //the token address paid to the publisher
        uint256 tokenAmount, //the token amount paid to the publisher
        uint256 periodSeconds, //the period in seconds between payments
        uint256 gasPrice, //the amount of tokens to pay relayer (0 for free)
        uint256 nonce // to allow multiple subscriptions with the same parameters
    );

    constructor(
        address _toAddress,
        address _tokenAddress,
        uint256 _tokenAmount,
        uint256 _periodSeconds,
        uint256 _gasPrice
    ) public {
        requiredToAddress=_toAddress;
        requiredTokenAddress=_tokenAddress;
        requiredTokenAmount=_tokenAmount;
        requiredPeriodSeconds=_periodSeconds;
        requiredGasPrice=_gasPrice;
        author=msg.sender;
    }

    // this is used by external smart contracts to verify on-chain that a
    // particular subscription is "paid" and "active"
    // there must be a small grace period added to allow the publisher
    // or desktop miner to execute
    function isSubscriptionActive(
        bytes32 subscriptionHash,
        uint256 gracePeriodSeconds
    )
        external
        view
        returns (bool)
    {
        if(nextValidTimestamp[subscriptionHash]==uint256(-1)){
          return false;
        }
        return (block.timestamp <=
                nextValidTimestamp[subscriptionHash].add(gracePeriodSeconds)
        );
    }

    // given the subscription details, generate a hash and try to kind of follow
    // the eip-191 standard and eip-1077 standard from my dude @avsa
    function getSubscriptionHash(
        address from, //the subscriber
        address to, //the publisher
        address tokenAddress, //the token address paid to the publisher
        uint256 tokenAmount, //the token amount paid to the publisher
        uint256 periodSeconds, //the period in seconds between payments
        uint256 gasPrice, //the amount of tokens or eth to pay relayer (0 for free)
        uint256 nonce // to allow multiple subscriptions with the same parameters
    )
        public
        view
        returns (bytes32)
    {
        return keccak256(
            abi.encodePacked(
                byte(0x19),
                byte(0),
                address(this),
                from,
                to,
                tokenAddress,
                tokenAmount,
                periodSeconds,
                gasPrice,
                nonce
        ));
    }

    //ecrecover the signer from hash and the signature
    function getSubscriptionSigner(
        bytes32 subscriptionHash, //hash of subscription
        bytes signature //proof the subscriber signed the meta trasaction
    )
        public
        pure
        returns (address)
    {
        return subscriptionHash.toEthSignedMessageHash().recover(signature);
    }

    //check if a subscription is signed correctly and the timestamp is ready for
    // the next execution to happen
    function isSubscriptionReady(
        address from, //the subscriber
        address to, //the publisher
        address tokenAddress, //the token address paid to the publisher
        uint256 tokenAmount, //the token amount paid to the publisher
        uint256 periodSeconds, //the period in seconds between payments
        uint256 gasPrice, //the amount of the token to incentivize the relay network
        uint256 nonce,// to allow multiple subscriptions with the same parameters
        bytes signature //proof the subscriber signed the meta trasaction
    )
        external
        view
        returns (bool)
    {
        bytes32 subscriptionHash = getSubscriptionHash(
            from, to, tokenAddress, tokenAmount, periodSeconds, gasPrice, nonce
        );
        address signer = getSubscriptionSigner(subscriptionHash, signature);
        uint256 allowance = ERC20(tokenAddress).allowance(from, address(this));
        uint256 balance = ERC20(tokenAddress).balanceOf(from);

        return (
            ( requiredToAddress == address(0) || to == requiredToAddress ) &&
            ( requiredTokenAddress == address(0) || tokenAddress == requiredTokenAddress ) &&
            ( requiredTokenAmount == 0 || tokenAmount == requiredTokenAmount ) &&
            ( requiredPeriodSeconds == 0 || periodSeconds == requiredPeriodSeconds ) &&
            ( requiredGasPrice == 0 || gasPrice == requiredGasPrice ) &&
            signer == from &&
            from != to &&
            block.timestamp >= nextValidTimestamp[subscriptionHash] &&
            allowance >= tokenAmount.add(gasPrice) &&
            balance >= tokenAmount.add(gasPrice)
        );
    }

    // you don't really need this if you are using the approve/transferFrom method
    // because you control the flow of tokens by approving this contract address,
    // but to make the contract an extensible example for later user I'll add this
    function cancelSubscription(
        address from, //the subscriber
        address to, //the publisher
        address tokenAddress, //the token address paid to the publisher
        uint256 tokenAmount, //the token amount paid to the publisher
        uint256 periodSeconds, //the period in seconds between payments
        uint256 gasPrice, //the amount of tokens or eth to pay relayer (0 for free)
        uint256 nonce, //to allow multiple subscriptions with the same parameters
        bytes signature //proof the subscriber signed the meta trasaction
    )
        external
        returns (bool success)
    {
        bytes32 subscriptionHash = getSubscriptionHash(
            from, to, tokenAddress, tokenAmount, periodSeconds, gasPrice, nonce
        );
        address signer = getSubscriptionSigner(subscriptionHash, signature);

        //the signature must be valid
        require(signer == from, "Invalid Signature for subscription cancellation");

<<<<<<< HEAD
        //make sure it's the subscriber
=======
        //make sure it's the subscriber 
>>>>>>> 2810ff00
        require(from == msg.sender, 'msg.sender is not the subscriber');

        //nextValidTimestamp should be a timestamp that will never
        //be reached during the brief window human existence
        nextValidTimestamp[subscriptionHash]=uint256(-1);

        emit CancelSubscription(
            from, to, tokenAddress, tokenAmount, periodSeconds, gasPrice, nonce
        );

        return true;
    }

    // execute the transferFrom to pay the publisher from the subscriber
    // the subscriber has full control by approving this contract an allowance
    function executeSubscription(
        address from, //the subscriber
        address to, //the publisher
        address tokenAddress, //the token address paid to the publisher
        uint256 tokenAmount, //the token amount paid to the publisher
        uint256 periodSeconds, //the period in seconds between payments
        uint256 gasPrice, //the amount of tokens or eth to pay relayer (0 for free)
        uint256 nonce, // to allow multiple subscriptions with the same parameters
        bytes signature //proof the subscriber signed the meta trasaction
    )
        public
        returns (bool success)
    {
        // make sure the subscription is valid and ready
        // pulled this out so I have the hash, should be exact code as "isSubscriptionReady"
        bytes32 subscriptionHash = getSubscriptionHash(
            from, to, tokenAddress, tokenAmount, periodSeconds, gasPrice, nonce
        );
        address signer = getSubscriptionSigner(subscriptionHash, signature);

        //make sure they aren't sending to themselves
        require(to != from, "Can not send to the from address");
        //the signature must be valid
        require(signer == from, "Invalid Signature");
        //timestamp must be equal to or past the next period
        require(
            block.timestamp >= nextValidTimestamp[subscriptionHash],
            "Subscription is not ready"
        );

        // if there are requirements from the deployer, let's make sure
        // those are met exactly
        require( requiredToAddress == address(0) || to == requiredToAddress );
        require( requiredTokenAddress == address(0) || tokenAddress == requiredTokenAddress );
        require( requiredTokenAmount == 0 || tokenAmount == requiredTokenAmount );
        require( requiredPeriodSeconds == 0 || periodSeconds == requiredPeriodSeconds );
        require( requiredGasPrice == 0 || gasPrice == requiredGasPrice );

        //increment the timestamp by the period so it wont be valid until then
        nextValidTimestamp[subscriptionHash] = block.timestamp.add(periodSeconds);

        //check to see if this nonce is larger than the current count and we'll set that for this 'from'
        if(nonce > extraNonce[from]){
          extraNonce[from] = nonce;
        }

        // now, let make the transfer from the subscriber to the publisher
        uint256 startingBalance = ERC20(tokenAddress).balanceOf(to);
        ERC20(tokenAddress).transferFrom(from,to,tokenAmount);
        require(
          (startingBalance+tokenAmount) == ERC20(tokenAddress).balanceOf(to),
          "ERC20 Balance did not change correctly"
        );


        require(
            checkSuccess(),
            "Subscription::executeSubscription TransferFrom failed"
        );

        emit ExecuteSubscription(
            from, to, tokenAddress, tokenAmount, periodSeconds, gasPrice, nonce
        );

        // it is possible for the subscription execution to be run by a third party
        // incentivized in the terms of the subscription with a gasPrice of the tokens
        //  - pay that out now...
        if (gasPrice > 0) {
            //the relayer is incentivized by a little of the same token from
            // the subscriber ... as far as the subscriber knows, they are
            // just sending X tokens to the publisher, but the publisher can
            // choose to send Y of those X to a relayer to run their transactions
            // the publisher will receive X - Y tokens
            // this must all be setup in the constructor
            // if not, the subscriber chooses all the params including what goes
            // to the publisher and what goes to the relayer
            ERC20(tokenAddress).transferFrom(from, msg.sender, gasPrice);
            require(
                checkSuccess(),
                "Subscription::executeSubscription Failed to pay gas as from account"
            );
        }

        return true;
    }

    // because of issues with non-standard erc20s the transferFrom can always return false
    // to fix this we run it and then check the return of the previous function:
    //    https://github.com/ethereum/solidity/issues/4116
    /**
     * Checks the return value of the previous function. Returns true if the previous function
     * function returned 32 non-zero bytes or returned zero bytes.
     */
    function checkSuccess(
    )
        private
        pure
        returns (bool)
    {
        uint256 returnValue = 0;

        /* solium-disable-next-line security/no-inline-assembly */
        assembly {
            // check number of bytes returned from last function call
            switch returndatasize

            // no bytes returned: assume success
            case 0x0 {
                returnValue := 1
            }

            // 32 bytes returned: check if non-zero
            case 0x20 {
                // copy 32 bytes into scratch space
                returndatacopy(0x0, 0x0, 0x20)

                // load those bytes into returnValue
                returnValue := mload(0x0)
            }

            // not sure what was returned: dont mark as success
            default { }
        }

        return returnValue != 0;
    }

    //we would like a way for the author to completly destroy the subscription
    // contract to prevent further transfers
    function endContract()
        external
    {
      require(msg.sender==author);
      selfdestruct(author);
    }

    // let's go ahead and revert any ETH send directly to the contract too
    function () public payable {
       revert ();
    }
}



<|MERGE_RESOLUTION|>--- conflicted
+++ resolved
@@ -584,11 +584,7 @@
         //the signature must be valid
         require(signer == from, "Invalid Signature for subscription cancellation");
 
-<<<<<<< HEAD
         //make sure it's the subscriber
-=======
-        //make sure it's the subscriber 
->>>>>>> 2810ff00
         require(from == msg.sender, 'msg.sender is not the subscriber');
 
         //nextValidTimestamp should be a timestamp that will never
@@ -744,7 +740,4 @@
     function () public payable {
        revert ();
     }
-}
-
-
-
+}